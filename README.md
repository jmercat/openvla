--- conflicted
+++ resolved
@@ -1,4 +1,3 @@
-<<<<<<< HEAD
 # Prismatic - Vision-Language-Action Models for Robotics
 
 Research and development codebase for training visually-conditioned language-models (VLMs) and vision-language-action
@@ -76,100 +75,11 @@
 
 When contributing, just make sure to PR to `siddk/prismatic-dev@vla-core` **not** the TRI-ML repository. Sidd/Ashwin
 will handle keeping things in sync (including any changes to `vlm-core`).
-=======
-# OpenVLA: An Open-Source Vision-Language-Action Model
-
-[![arXiv](https://img.shields.io/badge/arXiv-2406.09246-df2a2a.svg?style=for-the-badge)](https://arxiv.org/abs/2406.09246)
-[![HF Models](https://img.shields.io/badge/%F0%9F%A4%97-Models-yellow?style=for-the-badge)](https://huggingface.co/openvla/openvla-7b)
-[![PyTorch](https://img.shields.io/badge/PyTorch-2.2.0-EE4C2C.svg?style=for-the-badge&logo=pytorch)](https://pytorch.org/get-started/locally/)
-[![Python](https://img.shields.io/badge/python-3.10-blue?style=for-the-badge)](https://www.python.org)
-[![License](https://img.shields.io/github/license/TRI-ML/prismatic-vlms?style=for-the-badge)](LICENSE)
- 
-[**Getting Started**](#getting-started) | [**Pretrained VLAs**](#pretrained-vlas) | [**Installation**](#installation) | 
-[**Training VLAs from Scratch**](#training-vlas-from-scratch) | [**Project Website**](https://openvla.github.io/)
-
-A simple and scalable codebase for training and fine-tuning vision-language-action models (VLAs) for generalist robotic 
-manipulation:
-
-- **Different Dataset Mixtures**: We natively support arbitrary datasets in RLDS format, including arbitrary mixtures of
-  data from the [Open X-Embodiment Dataset](https://robotics-transformer-x.github.io/).
-- **Easy Scaling**: Powered by PyTorch FSDP and Flash-Attention, we can quickly and efficiently train models from 1B - 
-  34B parameters, with easily adaptable model architectures.
-- **Native Fine-Tuning Support**: Built-in support (with examples) for various forms of fine-tuning (full, 
-  partial, LoRA).
-
-Built on top of [Prismatic VLMs](https://github.com/TRI-ML/prismatic-vlms).
-
-## Getting Started
-
-To get started with loading and running OpenVLA models for inference, we provide a lightweight interface that leverages
-HuggingFace `transformers` AutoClasses, with minimal dependencies.
-
-For example, to load `openvla-7b` for zero-shot instruction following in the
-[BridgeData V2 environments](https://rail-berkeley.github.io/bridgedata/) with a Widow-X robot:
-
-```python
-# Install minimal dependencies (`torch`, `transformers`, `timm`, `tokenizers`, ...)
-# > pip install -r https://raw.githubusercontent.com/openvla/openvla/main/requirements-min.txt
-from transformers import AutoModelForVision2Seq, AutoProcessor
-from PIL import Image
-
-import torch
-
-# Load Processor & VLA
-processor = AutoProcessor.from_pretrained("openvla/openvla-7b", trust_remote_code=True)
-vla = AutoModelForVision2Seq.from_pretrained(
-    "openvla/openvla-7b", 
-    attn_implementation="flash_attention_2",  # [Optional] Requires `flash_attn`
-    torch_dtype=torch.bfloat16, 
-    low_cpu_mem_usage=True, 
-    trust_remote_code=True
-).to("cuda:0")
-
-# Grab image input & format prompt
-image: Image.Image = get_from_camera(...)
-prompt = "In: What action should the robot take to {<INSTRUCTION>}?\nOut:"
-
-# Predict Action (7-DoF; un-normalize for BridgeData V2)
-inputs = processor(prompt, image).to("cuda:0", dtype=torch.bfloat16)
-action = vla.predict_action(**inputs, unnorm_key="bridge_orig", do_sample=False)
-
-# Execute...
-robot.act(action, ...)
-```
-
-We also provide an [example script for fine-tuning OpenVLA models for new tasks and 
-embodiments](./vla-scripts/finetune.py); this script supports different fine-tuning modes -- including (quantized) 
-low-rank adaptation (LoRA) supported by [HuggingFace's PEFT library](https://huggingface.co/docs/peft/en/index). 
-
-For deployment, we provide a lightweight script for [serving OpenVLA models over a REST API](./vla-scripts/deploy.py), 
-providing an easy way to integrate OpenVLA models into existing robot control stacks, 
-removing any requirement for powerful on-device compute.
-
-## Pretrained VLAs
-
-We release two OpenVLA models trained as part of our work, with checkpoints, configs, and model cards available [on our
-HuggingFace page](https://huggingface.co/openvla):
-- [`openvla-7b`](https://huggingface.co/openvla/openvla-7b): The flagship model from our paper, trained from 
-  the Prismatic `prism-dinosiglip-224px` VLM (based on a fused DINOv2 and SigLIP vision backbone, and Llama-2 LLM). 
-  Trained on a large mixture of datasets from Open X-Embodiment spanning 970K trajectories 
-  ([mixture details - see "Open-X Magic Soup++"](./prismatic/vla/datasets/rlds/oxe/mixtures.py)).
-- [`openvla-v01-7b`](https://huggingface.co/openvla/openvla-7b-v01): An early model used during development, trained from
-  the Prismatic `siglip-224px` VLM (singular SigLIP vision backbone, and a Vicuña v1.5 LLM). Trained on the same mixture
-  of datasets as [Octo](https://github.com/octo-models/octo), but for significantly fewer GPU hours than our final model 
-  ([mixture details - see "Open-X Magic Soup"](./prismatic/vla/datasets/rlds/oxe/mixtures.py)).
-
-**Explicit Notes on Model Licensing & Commercial Use**: While all code in this repository is released under an MIT 
-License, our pretrained models may inherit restrictions from the underlying base models we use. Specifically, both the
-above models are derived from Llama-2, and as such are subject to the 
-[Llama Community License](https://ai.meta.com/llama/license/).
->>>>>>> 6f9b0366
 
 ---
 
 ## Installation
 
-<<<<<<< HEAD
 First, clone this repo and create a Conda environment:
 
 ```bash
@@ -195,26 +105,6 @@
 cd prismatic-dev
 pip install -e ".[dev]"
 pre-commit install
-=======
-> **Note**: These installation instructions are for full-scale pretraining (and distributed fine-tuning); if looking to
-  just run inference with OpenVLA models (or perform lightweight fine-tuning), see instructions above!
-
-This repository was built using Python 3.10, but should be backwards compatible with any Python >= 3.8. We require
-PyTorch 2.2.* -- installation instructions [can be found here](https://pytorch.org/get-started/locally/). The latest 
-version of this repository was developed and thoroughly tested with:
-  - PyTorch 2.2.0, torchvision 0.17.0, transformers 4.40.1, tokenizers 0.19.1, timm 0.9.10, and flash-attn 2.5.5
-
-**[5/21/24] Note**: Following reported regressions and breaking changes in later versions of `transformers`, `timm`, and
-`tokenizers` we explicitly pin the above versions of the dependencies. We are working on implementing thorough tests, 
-and plan on relaxing these constraints as soon as we can.
-
-Once PyTorch has been properly installed, you can install this package locally via an editable installation (or via 
-`pip install git+https://github.com/openvla/openvla`):
-
-```bash
-cd openvla
-pip install -e .
->>>>>>> 6f9b0366
 
 # Training additionally requires Flash-Attention 2 (https://github.com/Dao-AILab/flash-attention)
 pip install packaging ninja
@@ -229,29 +119,26 @@
 
 If you run into any problems during the installation process, please file a GitHub Issue.
 
-<<<<<<< HEAD
 ## Prismatic VLM Usage
 
 Once installed, loading and running inference with pretrained `prismatic` VLMs is easy:
-=======
-## Training VLAs from Scratch
-
-We provide full instructions and configurations for training OpenVLA models on (arbitrary subsets of) the
-[Open X-Embodiment (OXE) Dataset](https://robotics-transformer-x.github.io/). If you run in to any issues with 
-the following, see [VLA Troubleshooting](#vla-troubleshooting) below (or file a GitHub Issue).
->>>>>>> 6f9b0366
 
 ### VLA Pretraining Datasets
 
-<<<<<<< HEAD
-from PIL import Image
-from pathlib import Path
-
-from prismatic import load
-
-# For gated LMs like Llama-2, make sure to request official access, and generate an access token
-hf_token = Path(".hf_token").read_text().strip()
-device = torch.device("cuda") if torch.cuda.is_available() else torch.device("cpu")
+We download and preprocess individual datasets from Open X-Embodiment in [RLDS format](https://github.com/google-research/rlds) following 
+[this custom script](https://github.com/kpertsch/rlds_dataset_mod/blob/main/prepare_open_x.sh). See 
+[mixtures.py](./prismatic/vla/datasets/rlds/oxe/mixtures.py) for the full list of component datasets (and mixture 
+weights) we use to train `openvla-7b`. 
+- **Important**: For the BridgeData V2 component, the version in OXE is out of date (as of 12/20/2023). Instead,
+  you should download the dataset from the [official website](https://rail.eecs.berkeley.edu/datasets/bridge_release/data/tfds/bridge_dataset/) and place it under the subdirectory `bridge_orig/`. 
+  Replace any reference to `bridge` in the OXE code with `bridge_orig`.
+
+### VLA Configuration & Training Script
+
+The entry point for VLA training is [`vla-scripts/train.py`](vla-scripts/train.py). We use 
+[`draccus`](https://pypi.org/project/draccus) to provide a modular, dataclass-based interface for specifying VLA 
+training configurations; existing VLA configurations are in [`prismatic/conf/vla.py`](prismatic/conf/vla.py). You can 
+add your own training configuration and refer to it using the `--vla.type` command line argument.
 
 # Load a pretrained VLM (either local path, or ID to auto-download from the HF Hub)
 model_id = "prism-dinosiglip+7b"
@@ -333,23 +220,6 @@
 
 For the [LLaVa v1.5 Instruct Dataset](https://github.com/haotian-liu/LLaVA/blob/main/docs/Data.md) we use for all
 of our models, we provide an automated download script in [`scripts/preprocess.py`](scripts/preprocess.py):
-=======
-We download and preprocess individual datasets from Open X-Embodiment in [RLDS format](https://github.com/google-research/rlds) following 
-[this custom script](https://github.com/kpertsch/rlds_dataset_mod/blob/main/prepare_open_x.sh). See 
-[mixtures.py](./prismatic/vla/datasets/rlds/oxe/mixtures.py) for the full list of component datasets (and mixture 
-weights) we use to train `openvla-7b`. 
-- **Important**: For the BridgeData V2 component, the version in OXE is out of date (as of 12/20/2023). Instead,
-  you should download the dataset from the [official website](https://rail.eecs.berkeley.edu/datasets/bridge_release/data/tfds/bridge_dataset/) and place it under the subdirectory `bridge_orig/`. 
-  Replace any reference to `bridge` in the OXE code with `bridge_orig`.
-
-### VLA Configuration & Training Script
-
-The entry point for VLA training is [`vla-scripts/train.py`](vla-scripts/train.py). We use 
-[`draccus`](https://pypi.org/project/draccus) to provide a modular, dataclass-based interface for specifying VLA 
-training configurations; existing VLA configurations are in [`prismatic/conf/vla.py`](prismatic/conf/vla.py). You can 
-add your own training configuration and refer to it using the `--vla.type` command line argument.
-
-We use PyTorch Fully Sharded Data Parallel (FSDP) to distribute training across GPUs. Launch training via `torchrun`:
 
 ```bash
 # Train VLA on BridgeData V2 with the Prismatic DINO-SigLIP 224px Backbone on a Single Node (w/ 8 GPUs)
@@ -361,17 +231,6 @@
   --wandb_entity "<ENTITY>"
 ```
 
-### VLA Troubleshooting
-
-The following are a list of known problems and corresponding fixes:
->>>>>>> 6f9b0366
-
-```bash
-FileNotFoundError: Failed to construct dataset "fractal20220817_data", builder_kwargs "{'data_dir': '/path/to/processed/datasets/'}": Could not load dataset info from fractal20220817_data/0.1.0/dataset_info.json
-```
-- **Fix**: Downgrade `tensorflow-datasets` via `pip install tensorflow-datasets==4.9.3`.
-
-<<<<<<< HEAD
 As part of our work, we also train on mixtures of datasets including
 [LVIS-Instruct-4V](https://arxiv.org/abs/2311.07574) and [LRV-Instruct](https://arxiv.org/abs/2306.14565). We provide
 instructions and scripts for downloading these datasets in [`scripts/additional-datasets`](scripts/additional-datasets).
@@ -400,18 +259,11 @@
   --model.image_resize_strategy "letterbox" \
   --model.llm_backbone_id "vicuna-v15-7b"
 ```
+- **Fix**: Downgrade `tensorflow-datasets` via `pip install tensorflow-datasets==4.9.3`.
 
 Note that specifying `model.type` is important for identifying the _base configuration_ that you want to build on top of;
 the full list of model types are available in our [config file](prismatic/conf/models.py), under the `model_id` key for
 each dataclass.
-=======
-
-```bash
-AttributeError: 'DLataset' object has no attribute 'traj_map'. Did you mean: 'flat_map'?
-```
-- **Fix**: Upgrade `dlimp` to the newest version. You may have to `--force-reinstall` like so:
-`pip install --no-deps --force-reinstall git+https://github.com/kvablack/dlimp@5edaa4691567873d495633f2708982b42edf1972`
->>>>>>> 6f9b0366
 
 ---
 
@@ -534,12 +386,8 @@
 High-level overview of repository/project file-tree:
 
 + `prismatic` - Package source; provides core utilities for model loading, training, data preprocessing, etc.
-<<<<<<< HEAD
 + `scripts/` - Standalone scripts for preprocessing, training VLMs, and generating from pretrained models.
 + `vla-scripts/` - Standalone scripts for training and evaluating VLA models for robotics.
-=======
-+ `vla-scripts/` - Core scripts for training, fine-tuning, and deploying VLAs.
->>>>>>> 6f9b0366
 + `LICENSE` - All code is made available under the MIT License; happy hacking!
 + `Makefile` - Top-level Makefile (by default, supports linting - checking & auto-fix); extend as needed.
 + `pyproject.toml` - Full project configuration details (including dependencies), as well as tool configurations.
@@ -551,7 +399,6 @@
 
 Setup:
 
-<<<<<<< HEAD
 ```bash
 # Install Octo packages:
 git clone https://github.com/octo-models/octo.git
@@ -592,17 +439,4 @@
 cd /PATH/TO/prismatic-dev
 python experiments/robot/eval_model_in_bridge_env.py --model_family rt_1_x \
     --pretrained_checkpoint experiments/baselines/rt_1_x/rt_1_x_tf_trained_for_002272480_step/
-=======
-#### Citation
-
-If you find our code or models useful in your work, please cite [our paper](https://arxiv.org/abs/2406.09246):
-
-```bibtex
-@article{kim24openvla,
-    title={OpenVLA: An Open-Source Vision-Language-Action Model},
-    author={{Moo Jin} Kim and Karl Pertsch and Siddharth Karamcheti and Ted Xiao and Ashwin Balakrishna and Suraj Nair and Rafael Rafailov and Ethan Foster and Grace Lam and Pannag Sanketi and Quan Vuong and Thomas Kollar and Benjamin Burchfiel and Russ Tedrake and Dorsa Sadigh and Sergey Levine and Percy Liang and Chelsea Finn},
-    journal = {arXiv preprint arXiv:2406.09246},
-    year={2024}
-} 
->>>>>>> 6f9b0366
 ```