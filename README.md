<<<<<<< HEAD
# Prismatic - Vision-Language-Action Models for Robotics

Research and development codebase for training visually-conditioned language-models (VLMs) and vision-language-action
models (VLAs). Built on top of [TRI-ML/prismatic-vlms](https://github.com/TRI-ML/prismatic-vlms).
=======
### 🚨 Note for TRI Collaborators

**Internal development repository for [https://github.com/TRI-ML/prismatic-vlms](https://github.com/TRI-ML/prismatic-vlms).**

To facilitate a clean workflow with open-source/public code, this internal repository adopts the following structure:

- **[Default]** `vlm-core` - Treat this as the `main` branch for developing new VLM-related changes; always PR to this
  branch in lieu of `main`.
- `vla-core` - This is the central branch for developing on vision-language-action models; this is synced with external
  collaborators. If working on the OpenVLA project, always PR to this branch!
- `main` - Treat this as a **locked branch**; it tracks the latest stable code in the open-source repository.

**Important:** Assume that all commits/features developed for `vlm-core` will be eventually merged into the upstream
open-source Prismatic VLMs repository (so keep things clean and informative). If working on a separate feature (e.g.,
for a different project/internal hacking), operate off a separate branch.

#### [TRI] Setup Instructions

Fork this repository to your personal TRI account (e.g., `siddk-tri/prismatic-dev`). This will automatically set
`vlm-core` as your main working branch. Set up your remotes to track this repository `TRI-ML/prismatic-dev`:

```bash
# This should indicate that `origin` is set to your local fork (e.g., `siddk-tri/prismatic-dev.git`)
git remote -v

# Add `TRI-ML/prismatic-dev.git` as a separate remote (conventionally `upstream`; I prefer `tri-origin`)
git remote add tri-origin https://github.com/TRI-ML/prismatic-dev.git

# [Periodically] Sync any upstream changes to your local branch
git pull tri-origin vlm-core
```

Cut a new (local) feature branch for anything you want to add to the Prismatic VLM codebase:

```bash
# Create a new (local) feature branch after syncing `vlm-core`
git switch -c <feature-branch-name>

# Do work... commit frequently...
git add <changed files>
git commit -m "<informative and clean commit message>"

# Push to *local* fork (`origin`)
git push -u origin <feature-branch-name>
```

When ready, initiate PR to `TRI-ML/prismatic-dev@vlm-core`. The maintainers (Sidd/Suraj/Ashwin) will review and provide
instructions for merging/pushing to the open-source repository (if applicable).

---

# Prismatic VLMs

[![arXiv](https://img.shields.io/badge/arXiv-2402.07865-df2a2a.svg?style=for-the-badge)](https://arxiv.org/abs/2402.07865)
[![PyTorch](https://img.shields.io/badge/PyTorch-2.2.1-EE4C2C.svg?style=for-the-badge&logo=pytorch)](https://pytorch.org/get-started/locally/)
[![Python](https://img.shields.io/badge/python-3.10-blue?style=for-the-badge)](https://www.python.org)
[![License](https://img.shields.io/github/license/TRI-ML/prismatic-vlms?style=for-the-badge)](LICENSE)
>>>>>>> 682a84c8

---

## 🚨 Note for Collaborators

This VLA codebase is functionally a private fork of the open-source `TRI-ML/prismatic-vlms` repository. To 
facilitate a clean workflow with the open-source VLM codebase (and any additional features added), we adopt the 
following structure:

- **[Default]** `vla-core` - Treat this as the `main` branch for developing any new VLA changes; always PR to this 
  branch in lieu of `main`.
- `vlm-core` - This is the central branch for developing new VLM features (that are meant to be pushed to the public
  open-source code). Sidd/Suraj will sync upstream changes to `vla-core`.
- `main` - Treat this as a *locked branch*; it tracks the latest stable code in the open-source VLM repository.

#### Default Setup Instructions

*Note: TRI folks should follow the [TRI Setup Instructions](#tri-setup-instructions) below!*

Fork this repository to your personal account (e.g., `moojink/prismatic-dev`). This will automatically set `vla-core`
as your main working branch branch. Set up your remotes to track this repository `siddk/prismatic-dev`:

```bash
# This should indicate that `origin` is set to your local fork (e.g., `moojink/prismatic-dev.git`)
git remote -v

# Add `siddk/prismatic-dev.git` as a separate remote (conventionally `upstream`; I prefer `sk-origin`)
git remote add sk-origin https://github.com/siddk/prismatic-dev.git

# [Periodically] Sync any upstream changes to your local branch
git pull sk-origin vla-core
```

Cut a new (local) feature branch for anything you want to add to the Prismatic codebase:

<<<<<<< HEAD
```bash
# Create a new (local) feature branch after syncing `vla-core`
git switch -c <feature-branch-name>

# Do work... commit frequently...
git add <changed files> 
git commit -m "<informative and clean commit message>"

# Push to *local* fork (`origin`)
git push -u origin <feature-branch-name> 
```

When ready, initiate PR to `siddk/prismatic-dev@vla-core`. The maintainers (Sidd/Moo Jin/Suraj/Karl) will review and 
merge into `vla-core`. 


#### TRI Setup Instructions

For TRI collaborators, the above process is a bit different, as you should already have an internal, local fork of the 
`TRI-ML/prismatic-dev` codebase (with `vlm-core` as default branch). To contribute to the VLA codebase, do the
following:

```bash
# Switch to `vla-core` on your local branch (e.g., `suraj-nair-tri/prismatic-dev@vla-core`)
git checkout vla-core

# This should indicate `origin` is set to your local fork (e.g., `suraj-nair-tri/prismatic-dev.gt`) AND that 
# `tri-origin` is set to the TRI internal repo (e.g., `TRI-ML/prismatic-dev.git`).
git remote -v

# Add `siddk/prismatic-dev.git` as a separate remote (conventionally `upstream`; I prefer `sk-origin`)
#   => After this step, you'll have 3 remotes (`sk-origin`, `tri-origin`, and your local `origin`)
git remote add sk-origin https://github.com/siddk/prismatic-dev.git

# Treat `sk-origin` as the source of truth for `vla-core` - periodically sync
git pull sk-origin vla-core
```

When contributing, just make sure to PR to `siddk/prismatic-dev@vla-core` **not** the TRI-ML repository.  Sidd/Suraj 
will handle keeping things in sync (including any changes to `vlm-core`).
=======
- **Different Visual Representations**. We natively support backbones such as [CLIP](https://arxiv.org/abs/2103.00020),
  [SigLIP](https://arxiv.org/abs/2303.15343), [DINOv2](https://arxiv.org/abs/2304.07193) – and even fusions of different backbones.
  Adding new backbones is easy via [TIMM](https://huggingface.co/timm).
- **Base and Instruct-Tuned Language Models**. We support arbitrary instances of `AutoModelForCausalLM` including both
  base and instruct-tuned models (with built-in prompt handling) via [Transformers](https://github.com/huggingface/transformers).
  If your favorite LM isn't already supported, feel free to submit a PR!
- **Easy Scaling**. Powered by PyTorch FSDP and Flash-Attention, we can quickly and efficiently train models from 1B -
  34B parameters, on different, easily configurable dataset mixtures.

If you're interested in rigorously evaluating existing VLMs, check our [evaluation codebase](https://github.com/TRI-ML/vlm-evaluation)
that bundles together 11 different battle-tested vision-and-language benchmarks through a clean, automated test harness.
>>>>>>> 682a84c8

---

## Installation

This repository was built using Python 3.10, but should be backwards compatible with any Python >= 3.8. We require
PyTorch 2.1 or greater installation instructions [can be found here](https://pytorch.org/get-started/locally/). This
repository was developed and has been thoroughly tested with:
  - [2/16/24] PyTorch 2.1.0, Torchvision 0.16.0, Transformers 4.34.1, and Flash-Attention 2.3.3.
  - [2/24/24] PyTorch 2.2.1, Torchvision 0.17.0, Transformers 4.38.1, and Flash-Attention 2.5.5.

Once PyTorch has been properly installed, you can install this package locally via an editable installation:

```bash
cd prismatic-dev
pip install -e ".[dev]"
pre-commit install

# Training additionally requires Flash-Attention 2 (https://github.com/Dao-AILab/flash-attention)
pip install packaging ninja

# Verify Ninja --> should return exit code "0"
ninja --version; echo $?

# Install Flash Attention 2
#   =>> If you run into difficulty, try `pip cache remove flash_attn` first
pip install flash-attn --no-build-isolation
```

If you run into any problems during the installation process, please file a GitHub Issue.

## Prismatic VLM Usage

Once installed, loading and running inference with pretrained `prismatic` VLMs is easy:

```python
import requests
import torch

from PIL import Image
from pathlib import Path

from prismatic import load

# For gated LMs like Llama-2, make sure to request official access, and generate an access token
hf_token = Path(".hf_token").read_text().strip()
device = torch.device("cuda") if torch.cuda.is_available() else torch.device("cpu")

# Load a pretrained VLM (either local path, or ID to auto-download from the HF Hub)
model_id = "prism-dinosiglip+7b"
vlm = load(model_id, hf_token=hf_token)
vlm.to(device, dtype=torch.bfloat16)

# Download an image and specify a prompt
image_url = "https://huggingface.co/datasets/huggingface/documentation-images/resolve/main/beignets-task-guide.png"
image = Image.open(requests.get(image_url, stream=True).raw).convert("RGB")
user_prompt = "What is going on in this image?"

# Build prompt
prompt_builder = vlm.get_prompt_builder()
prompt_builder.add_turn(role="human", message=user_prompt)
prompt_text = prompt_builder.get_prompt()

# Generate!
generated_text = vlm.generate(
    image,
    prompt_text,
    do_sample=True,
    temperature=0.4,
    max_new_tokens=512,
    min_length=1,
)
```

For a complete terminal-based CLI for interacting with our VLMs, check out [scripts/generate.py](scripts/generate.py).

## Pretrained VLMs

We release **all 42** VLMs trained as part of our work, with a range of different visual representations, language
models, data, and scale. The exhaustive set of models (with structured descriptions) can be found in
[`prismatic/models/registry.py](prismatic/models/registry.py) - we will continue to update this registry as we train
additional models.

We also provide a top-level API for instantiating models from the names mentioned in the various Figures of our paper,
as well as for generally browsing our pretrained models by description:

```python
from prismatic import available_model_names, available_models, get_model_description
from pprint import pprint

# List all Pretrained VLMs (by HF Hub IDs)
pprint(available_models())

# List all Pretrained VLMs + Descriptions (by explicit labels / names from paper figures)
pprint(available_model_names())

# Print and return a targeted description of a model (by name or ID)
#   =>> See `prismatic/models/registry.py` for explicit schema
description = get_model_description("Prism-DINOSigLIP 13B (Controlled)")
```

Currently, our best performing models are the `Prism-DINOSigLIP` series, with especially strong performance on spatial
understanding and localization tasks.

---
**Explicit Notes on Model Licensing & Commercial Use**: While all code in this repository is released under an MIT
License, our pretrained models inherit restrictions from the _datasets_ and _underlying LMs_ we use for training.

**[02/09/24]** Our current VLMs are all derived from Llama-2, and as such are subject to the
[Llama Community License](https://ai.meta.com/llama/license/), which does permit commercial use. We additionally train
on the LLaVa Instruct Tuning data, which is synthetically generated using OpenAI's GPT-4 (subject to the
[OpenAI Terms of Use](https://openai.com/policies/terms-of-use)).

As we train new models, we will update this section of the README (and the LICENSE files associated with each model)
appropriately. If there are any questions, please file an Issue!

## Training VLMs

In addition to providing all pretrained VLMs trained in this work, we also provide full instructions and configurations
for _reproducing all results_ (down to controlling for the batch order of examples seen during training).

#### Pretraining Datasets
For the [LLaVa v1.5 Instruct Dataset](https://github.com/haotian-liu/LLaVA/blob/main/docs/Data.md) we use for all
of our models, we provide an automated download script in [`scripts/preprocess.py`](scripts/preprocess.py):

```bash
# Download the `llava-v1.5-instruct` (Instruct Tuning) Image and Language Data (includes extra post-processing)
python scripts/preprocess.py --dataset_id "llava-v1.5-instruct" --root_dir <PATH-TO-DATA-ROOT>

# (In case you also wish to download the explicit vision-language alignment data)
python scripts/preprocess.py --dataset_id "llava-laion-cc-sbu-558k" --root_dir <PATH-TO-DATA-ROOT>
```

As part of our work, we also train on mixtures of datasets including
[LVIS-Instruct-4V](https://arxiv.org/abs/2311.07574) and [LRV-Instruct](https://arxiv.org/abs/2306.14565). We provide
instructions and scripts for downloading these datasets in [`scripts/additional-datasets`](scripts/additional-datasets).

We welcome any and all contributions and pull requests to add new datasets!

#### Model Configuration & Training Script

The entry point for training models is [`scripts/pretrain.py`](scripts/pretrain.py). We employ
[`draccus`](https://pypi.org/project/draccus/0.6/) to provide a modular, dataclass-based interface for specifying
model configurations; all 42 VLM configurations are in [`prismatic/conf/models.py`](prismatic/conf/models.py).

We use PyTorch Fully Sharded Data Parallel (FSDP) to distribute training across GPUs, though we also provide a simpler
Distributed Data Parallel training implementation (for smaller LM backbones, debugging). You can run a pretraining job
via `torchrun`.

As a compact example, here's how you would train a VLM derived from Vicuña-v1.5 7B, using fused DINOv2 + SigLIP
representations, processing non-square images with a "letterbox padding" transform across 8 GPUs on a single-node:

```bash
# Run from the root of the repository
torchrun --standalone --nnodes 1 --nproc-per-node 8 scripts/pretrain.py \
  --model.type "one-stage+7b" \
  --model.model_id "<NAME OF NEW MODEL>" \
  --model.vision_backbone_id "dinosiglip-vit-so-384px" \
  --model.image_resize_strategy "letterbox" \
  --model.llm_backbone_id "vicuna-v15-7b"
```

Note that specifying `model.type` is important for identifying the _base configuration_ that you want to build on top of;
the full list of model types are available in our [config file](prismatic/conf/models.py), under the `model_id` key for
each dataclass.

---

## Repository Structure

High-level overview of repository/project file-tree:

+ `prismatic` - Package source; provides core utilities for model loading, training, data preprocessing, etc.
+ `scripts/` - Standalone scripts for preprocessing, training VLMs, and generating from pretrained models.
+ `LICENSE` - All code is made available under the MIT License; happy hacking!
+ `Makefile` - Top-level Makefile (by default, supports linting - checking & auto-fix); extend as needed.
+ `pyproject.toml` - Full project configuration details (including dependencies), as well as tool configurations.
+ `README.md` - You are here!
<<<<<<< HEAD
=======

---

#### Citation

If you find our code or models useful in your work, please cite [our paper](https://arxiv.org/abs/2402.07865):

```bibtex
@article{karamcheti2024prismatic,
  title = {Prismatic VLMs: Investigating the Design Space of Visually-Conditioned Language Models},
  author = {Siddharth Karamcheti and Suraj Nair and Ashwin Balakrishna and Percy Liang and Thomas Kollar and Dorsa Sadigh},
  journal = {arXiv preprint arXiv:2402.07865},
  year = {2024},
}
```
>>>>>>> 682a84c8
<|MERGE_RESOLUTION|>--- conflicted
+++ resolved
@@ -1,77 +1,15 @@
-<<<<<<< HEAD
 # Prismatic - Vision-Language-Action Models for Robotics
 
 Research and development codebase for training visually-conditioned language-models (VLMs) and vision-language-action
 models (VLAs). Built on top of [TRI-ML/prismatic-vlms](https://github.com/TRI-ML/prismatic-vlms).
-=======
-### 🚨 Note for TRI Collaborators
-
-**Internal development repository for [https://github.com/TRI-ML/prismatic-vlms](https://github.com/TRI-ML/prismatic-vlms).**
-
-To facilitate a clean workflow with open-source/public code, this internal repository adopts the following structure:
-
-- **[Default]** `vlm-core` - Treat this as the `main` branch for developing new VLM-related changes; always PR to this
-  branch in lieu of `main`.
-- `vla-core` - This is the central branch for developing on vision-language-action models; this is synced with external
-  collaborators. If working on the OpenVLA project, always PR to this branch!
-- `main` - Treat this as a **locked branch**; it tracks the latest stable code in the open-source repository.
-
-**Important:** Assume that all commits/features developed for `vlm-core` will be eventually merged into the upstream
-open-source Prismatic VLMs repository (so keep things clean and informative). If working on a separate feature (e.g.,
-for a different project/internal hacking), operate off a separate branch.
-
-#### [TRI] Setup Instructions
-
-Fork this repository to your personal TRI account (e.g., `siddk-tri/prismatic-dev`). This will automatically set
-`vlm-core` as your main working branch. Set up your remotes to track this repository `TRI-ML/prismatic-dev`:
-
-```bash
-# This should indicate that `origin` is set to your local fork (e.g., `siddk-tri/prismatic-dev.git`)
-git remote -v
-
-# Add `TRI-ML/prismatic-dev.git` as a separate remote (conventionally `upstream`; I prefer `tri-origin`)
-git remote add tri-origin https://github.com/TRI-ML/prismatic-dev.git
-
-# [Periodically] Sync any upstream changes to your local branch
-git pull tri-origin vlm-core
-```
-
-Cut a new (local) feature branch for anything you want to add to the Prismatic VLM codebase:
-
-```bash
-# Create a new (local) feature branch after syncing `vlm-core`
-git switch -c <feature-branch-name>
-
-# Do work... commit frequently...
-git add <changed files>
-git commit -m "<informative and clean commit message>"
-
-# Push to *local* fork (`origin`)
-git push -u origin <feature-branch-name>
-```
-
-When ready, initiate PR to `TRI-ML/prismatic-dev@vlm-core`. The maintainers (Sidd/Suraj/Ashwin) will review and provide
-instructions for merging/pushing to the open-source repository (if applicable).
-
----
-
-# Prismatic VLMs
-
-[![arXiv](https://img.shields.io/badge/arXiv-2402.07865-df2a2a.svg?style=for-the-badge)](https://arxiv.org/abs/2402.07865)
-[![PyTorch](https://img.shields.io/badge/PyTorch-2.2.1-EE4C2C.svg?style=for-the-badge&logo=pytorch)](https://pytorch.org/get-started/locally/)
-[![Python](https://img.shields.io/badge/python-3.10-blue?style=for-the-badge)](https://www.python.org)
-[![License](https://img.shields.io/github/license/TRI-ML/prismatic-vlms?style=for-the-badge)](LICENSE)
->>>>>>> 682a84c8
-
----
 
 ## 🚨 Note for Collaborators
 
-This VLA codebase is functionally a private fork of the open-source `TRI-ML/prismatic-vlms` repository. To 
-facilitate a clean workflow with the open-source VLM codebase (and any additional features added), we adopt the 
+This VLA codebase is functionally a private fork of the open-source `TRI-ML/prismatic-vlms` repository. To
+facilitate a clean workflow with the open-source VLM codebase (and any additional features added), we adopt the
 following structure:
 
-- **[Default]** `vla-core` - Treat this as the `main` branch for developing any new VLA changes; always PR to this 
+- **[Default]** `vla-core` - Treat this as the `main` branch for developing any new VLA changes; always PR to this
   branch in lieu of `main`.
 - `vlm-core` - This is the central branch for developing new VLM features (that are meant to be pushed to the public
   open-source code). Sidd/Suraj will sync upstream changes to `vla-core`.
@@ -82,7 +20,7 @@
 *Note: TRI folks should follow the [TRI Setup Instructions](#tri-setup-instructions) below!*
 
 Fork this repository to your personal account (e.g., `moojink/prismatic-dev`). This will automatically set `vla-core`
-as your main working branch branch. Set up your remotes to track this repository `siddk/prismatic-dev`:
+as your main working branch. Set up your remotes to track this repository `siddk/prismatic-dev`:
 
 ```bash
 # This should indicate that `origin` is set to your local fork (e.g., `moojink/prismatic-dev.git`)
@@ -97,26 +35,25 @@
 
 Cut a new (local) feature branch for anything you want to add to the Prismatic codebase:
 
-<<<<<<< HEAD
 ```bash
 # Create a new (local) feature branch after syncing `vla-core`
 git switch -c <feature-branch-name>
 
 # Do work... commit frequently...
-git add <changed files> 
+git add <changed files>
 git commit -m "<informative and clean commit message>"
 
 # Push to *local* fork (`origin`)
-git push -u origin <feature-branch-name> 
-```
-
-When ready, initiate PR to `siddk/prismatic-dev@vla-core`. The maintainers (Sidd/Moo Jin/Suraj/Karl) will review and 
-merge into `vla-core`. 
+git push -u origin <feature-branch-name>
+```
+
+When ready, initiate PR to `siddk/prismatic-dev@vla-core`. The maintainers (Sidd/Moo Jin/Suraj/Karl) will review and
+merge into `vla-core`.
 
 
 #### TRI Setup Instructions
 
-For TRI collaborators, the above process is a bit different, as you should already have an internal, local fork of the 
+For TRI collaborators, the above process is a bit different, as you should already have an internal, local fork of the
 `TRI-ML/prismatic-dev` codebase (with `vlm-core` as default branch). To contribute to the VLA codebase, do the
 following:
 
@@ -124,7 +61,7 @@
 # Switch to `vla-core` on your local branch (e.g., `suraj-nair-tri/prismatic-dev@vla-core`)
 git checkout vla-core
 
-# This should indicate `origin` is set to your local fork (e.g., `suraj-nair-tri/prismatic-dev.gt`) AND that 
+# This should indicate `origin` is set to your local fork (e.g., `suraj-nair-tri/prismatic-dev.gt`) AND that
 # `tri-origin` is set to the TRI internal repo (e.g., `TRI-ML/prismatic-dev.git`).
 git remote -v
 
@@ -136,21 +73,8 @@
 git pull sk-origin vla-core
 ```
 
-When contributing, just make sure to PR to `siddk/prismatic-dev@vla-core` **not** the TRI-ML repository.  Sidd/Suraj 
+When contributing, just make sure to PR to `siddk/prismatic-dev@vla-core` **not** the TRI-ML repository. Sidd/Suraj
 will handle keeping things in sync (including any changes to `vlm-core`).
-=======
-- **Different Visual Representations**. We natively support backbones such as [CLIP](https://arxiv.org/abs/2103.00020),
-  [SigLIP](https://arxiv.org/abs/2303.15343), [DINOv2](https://arxiv.org/abs/2304.07193) – and even fusions of different backbones.
-  Adding new backbones is easy via [TIMM](https://huggingface.co/timm).
-- **Base and Instruct-Tuned Language Models**. We support arbitrary instances of `AutoModelForCausalLM` including both
-  base and instruct-tuned models (with built-in prompt handling) via [Transformers](https://github.com/huggingface/transformers).
-  If your favorite LM isn't already supported, feel free to submit a PR!
-- **Easy Scaling**. Powered by PyTorch FSDP and Flash-Attention, we can quickly and efficiently train models from 1B -
-  34B parameters, on different, easily configurable dataset mixtures.
-
-If you're interested in rigorously evaluating existing VLMs, check our [evaluation codebase](https://github.com/TRI-ML/vlm-evaluation)
-that bundles together 11 different battle-tested vision-and-language benchmarks through a clean, automated test harness.
->>>>>>> 682a84c8
 
 ---
 
@@ -328,22 +252,4 @@
 + `LICENSE` - All code is made available under the MIT License; happy hacking!
 + `Makefile` - Top-level Makefile (by default, supports linting - checking & auto-fix); extend as needed.
 + `pyproject.toml` - Full project configuration details (including dependencies), as well as tool configurations.
-+ `README.md` - You are here!
-<<<<<<< HEAD
-=======
-
----
-
-#### Citation
-
-If you find our code or models useful in your work, please cite [our paper](https://arxiv.org/abs/2402.07865):
-
-```bibtex
-@article{karamcheti2024prismatic,
-  title = {Prismatic VLMs: Investigating the Design Space of Visually-Conditioned Language Models},
-  author = {Siddharth Karamcheti and Suraj Nair and Ashwin Balakrishna and Percy Liang and Thomas Kollar and Dorsa Sadigh},
-  journal = {arXiv preprint arXiv:2402.07865},
-  year = {2024},
-}
-```
->>>>>>> 682a84c8
++ `README.md` - You are here!