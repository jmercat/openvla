--- conflicted
+++ resolved
@@ -149,14 +149,11 @@
 # Caches and Datasets
 cache/
 data/
-<<<<<<< HEAD
 
 # Rollout Videos
 rollouts/
 
 # Default Log Directory
-=======
 llm_checkpoints/
 vlm_checkpoints/
->>>>>>> 6f9b0366
 runs/