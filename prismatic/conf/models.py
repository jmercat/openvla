"""
models.py

Draccus Dataclass Definition for a ModelConfig object, with various registered subclasses for each model family and
variant thereof. A given model variant configures the following attributes:
    - Pretrained Visual Representation (e.g., OpenAI CLIP ViT-L/14) + Pretrained LLM Backbone (e.g., LLaMa-2 7B)
    - VLM Configuration + Parameters (e.g., MLP Projector, Image Preprocessing, etc.)
    - [Optional] Stage 1 (`align`) Optimization Hyperparameters
    - Stage 2 (`finetune`) Optimization Hyperparameters
"""

from dataclasses import dataclass
from enum import Enum, unique
from typing import Optional

from draccus import ChoiceRegistry


@dataclass
class ModelConfig(ChoiceRegistry):
    # fmt: off
    model_id: str                                           # Unique Model ID that fully specifies a given variant
    arch_specifier: str                                     # Architecture specifier string (e.g., "gelu-mlp")

    # Pretrained Backbones
    vision_backbone_id: str                                 # Pretrained Visual Featurizer (from TIMM) to load
    llm_backbone_id: str                                    # Pretrained LLM (from HF Transformers) to load

    # Backbone Parameters
    image_resize_strategy: str                              # Resizing strategy in < crop | letterbox | corner-pad >
    llm_max_length: int                                     # Maximum context length for LLM (can be < than max!)

    # === Multi-Stage Optimization Hyperparameters ===
    # By default, we assume an AdamW optimizer with FSDP (Gradient Sharding or Full Sharding depending on stage)

    # Align Stage Optimization Parameters
    align_epochs: int                                       # Epochs to Run (in case `max_steps` is not specified)
    align_max_steps: Optional[int]                          # [Optional] Max Gradient Steps (overrides epochs)
    align_global_batch_size: int                            # Global Batch Size (divided across processes)
    align_per_device_batch_size: int                        # Per-Device Batch Size (per-process)
                                                            #   => # of accumulation steps is auto-computed

    align_learning_rate: float                              # Peak Learning Rate (lr_scheduler sets warmup/decay)
    align_weight_decay: float                               # Weight Decay for AdamW Optimizer
    align_max_grad_norm: float                              # Max Grad Norm (for global gradient clipping)
    align_lr_scheduler_type: str                            # LR Scheduler (default: "linear-warmup+cosine-decay")
    align_warmup_ratio: float                               # Fraction of total steps to warmup
    align_beta1: float                                      # AdamW Beta1 (default: 0.9)
    align_beta2: float                                      # AdamW Beta2 (default: 0.999)

    align_train_strategy: str                               # Align Train Strategy (default: "fsdp-shard-grad-op")

    # Finetune Stage Optimization Parameters
    finetune_epochs: int                                    # Epochs to Run (in case `max_steps` is not specified)
    finetune_max_steps: Optional[int]                       # [Optional] Max Gradient Steps (overrides epochs)
    finetune_global_batch_size: int                         # Global Batch Size (divided across processes)
    finetune_per_device_batch_size: int                     # Per-Device Batch Size (per-process)
                                                            #   => # of accumulation steps is auto-computed

    finetune_learning_rate: float                           # Peak Learning Rate (lr_scheduler sets warmup/decay)
    finetune_weight_decay: float                            # Weight Decay for AdamW Optimizer
    finetune_max_grad_norm: float                           # Max Grad Norm (for global gradient clipping)
    finetune_lr_scheduler_type: str                         # LR Scheduler (default: "linear-warmup+cosine-decay")
    finetune_warmup_ratio: float                            # Fraction of total steps to warmup
    finetune_beta1: float                                   # AdamW Beta1 (default: 0.9)
    finetune_beta2: float                                   # AdamW Beta2 (default: 0.999)

    finetune_train_strategy: str                            # Finetune Train Strategy (default: "fsdp-full-shard")

    # Enable Gradient/Activation Checkpointing (for the LLM Backbone)
    enable_gradient_checkpointing: bool = True

    # Enable Traditional Mixed Precision Training via Torch Native AMP (`autocast`)
    enable_mixed_precision_training: bool = True            # Whether to enable mixed precision training
    reduce_in_full_precision: bool = False                  # Whether to run gradient reduction in FP32
    llm_checkpoint_path: Optional[str] = None               # Path to checkpoint to load (e.g., for open_lm models)

    # fmt: on


# === LLaVa v1.5 Reproduction - Fully Specified Configurations ===
@dataclass
class LLaVa_v15_Reproduction_7B(ModelConfig):
    model_id: str = "reproduction-llava-v15+7b"
    arch_specifier: str = "gelu-mlp"

    vision_backbone_id: str = "clip-vit-l-336px"
    llm_backbone_id: str = "vicuna-v15-7b"

    image_resize_strategy: str = "letterbox"
    llm_max_length: int = 2048

    # Align Stage Optimization Parameters
    align_epochs: int = 1
    align_max_steps: Optional[int] = None
    align_global_batch_size: int = 256
    align_per_device_batch_size: int = 16

    align_learning_rate: float = 1e-3
    align_weight_decay: float = 0.0
    align_max_grad_norm: float = 1.0
    align_lr_scheduler_type: str = "linear-warmup+cosine-decay"
    align_warmup_ratio: float = 0.03
    align_beta1: float = 0.9
    align_beta2: float = 0.999

    align_train_strategy: str = "fsdp-shard-grad-op"

    # Finetune Stage Optimization Parameters
    finetune_epochs: int = 1
    finetune_max_steps: Optional[int] = None
    finetune_global_batch_size: int = 128
    finetune_per_device_batch_size: int = 16

    finetune_learning_rate: float = 2e-5
    finetune_weight_decay: float = 0.1
    finetune_max_grad_norm: float = 1.0
    finetune_beta1: float = 0.9
    finetune_beta2: float = 0.999
    finetune_lr_scheduler_type: str = "linear-warmup+cosine-decay"
    finetune_warmup_ratio: float = 0.03

    finetune_train_strategy: str = "fsdp-full-shard"


@dataclass
class LLaVa_v15_Reproduction_13B(LLaVa_v15_Reproduction_7B):
    model_id: str = "reproduction-llava-v15+13b"
    llm_backbone_id: str = "vicuna-v15-13b"


# === Section 4.1 :: Optimization Procedure ===


# Section 4.1A :: 🚀 --> Necessity of Multi-Stage Training
@dataclass
class Exp_7B_One_Stage(LLaVa_v15_Reproduction_7B):
    model_id: str = "one-stage+7b"
    arch_specifier: str = "no-align+gelu-mlp"


@dataclass
class Exp_13B_One_Stage(LLaVa_v15_Reproduction_13B):
    model_id: str = "one-stage+13b"
    arch_specifier: str = "no-align+gelu-mlp"


# Section 4.1B :: 🛠️ --> Full Finetuning through Visual Backbones
#   =>> Note :: Run with `--stage full-finetune`
@dataclass
class Exp_7B_Full_Finetune_Multi_Stage(LLaVa_v15_Reproduction_7B):
    model_id: str = "full-ft-multi-stage+7b"


@dataclass
class Exp_7B_Full_Finetune_One_Stage(Exp_7B_One_Stage):
    model_id: str = "full-ft-one-stage+7b"


# === Section 4.2 :: Image Processing and Visual Representations ===


# Section 4.2A :: 📸 --> Choosing a Pretrained Representation
@dataclass
class Exp_7B_IN1K_ViT_L_p16_224px(Exp_7B_One_Stage):
    model_id: str = "in1k-224px+7b"
    vision_backbone_id: str = "in1k-vit-l"


@dataclass
class Exp_7B_DINOv2_ViT_L_p14_224px(Exp_7B_One_Stage):
    model_id: str = "dinov2-224px+7b"
    vision_backbone_id: str = "dinov2-vit-l"


@dataclass
class Exp_7B_CLIP_ViT_L_p14_224px(Exp_7B_One_Stage):
    model_id: str = "clip-224px+7b"
    vision_backbone_id: str = "clip-vit-l"


@dataclass
class Exp_7B_SigLIP_ViT_SO_p14_224px(Exp_7B_One_Stage):
    model_id: str = "siglip-224px+7b"
    vision_backbone_id: str = "siglip-vit-so400m"


# Section 4.2B :: 📐 --> Choosing an Image Preprocessing Strategy
@dataclass
class Exp_7B_CLIP_ViT_L_p14_336px_Resize_Crop(Exp_7B_One_Stage):
    model_id: str = "clip-336px-resize-crop+7b"
    image_resize_strategy: str = "resize-crop"


@dataclass
class Exp_7B_CLIP_ViT_L_p14_336px_Resize_Naive(Exp_7B_One_Stage):
    model_id: str = "clip-336px-resize-naive+7b"
    image_resize_strategy: str = "resize-naive"


@dataclass
class Exp_7B_SigLIP_ViT_SO_p14_384px_Letterbox(Exp_7B_One_Stage):
    model_id: str = "siglip-384px-letterbox+7b"
    vision_backbone_id: str = "siglip-vit-so400m-384px"
    image_resize_strategy: str = "letterbox"


@dataclass
class Exp_7B_SigLIP_ViT_SO_p14_384px_Resize_Crop(Exp_7B_One_Stage):
    model_id: str = "siglip-384px-resize-crop+7b"
    vision_backbone_id: str = "siglip-vit-so400m-384px"
    image_resize_strategy: str = "resize-crop"


@dataclass
class Exp_7B_SigLIP_ViT_SO_p14_384px_Resize_Naive(Exp_7B_One_Stage):
    model_id: str = "siglip-384px-resize-naive+7b"
    vision_backbone_id: str = "siglip-vit-so400m-384px"
    image_resize_strategy: str = "resize-naive"


# Section 4.2D :: 🥞 --> Stacking/Ensembling Visual Representations
@dataclass
class Exp_7B_DINOCLIP_ViT_L_p14_336px_Letterbox(Exp_7B_One_Stage):
    model_id: str = "dinoclip-336px-letterbox+7b"
    vision_backbone_id: str = "dinoclip-vit-l-336px"
    image_resize_strategy: str = "letterbox"
    arch_specifier: str = "no-align+fused-gelu-mlp"


@dataclass
class Exp_7B_DINOCLIP_ViT_L_p14_336px_Resize_Naive(Exp_7B_One_Stage):
    model_id: str = "dinoclip-336px-resize-naive+7b"
    vision_backbone_id: str = "dinoclip-vit-l-336px"
    image_resize_strategy: str = "resize-naive"
    arch_specifier: str = "no-align+fused-gelu-mlp"


@dataclass
class Exp_7B_DINOSigLIP_ViT_L_p14_384px_Letterbox(Exp_7B_One_Stage):
    model_id: str = "dinosiglip-384px-letterbox+7b"
    vision_backbone_id: str = "dinosiglip-vit-so-384px"
    image_resize_strategy: str = "letterbox"
    arch_specifier: str = "no-align+fused-gelu-mlp"


@dataclass
class Exp_7B_DINOSigLIP_ViT_L_p14_384px_Resize_Naive(Exp_7B_One_Stage):
    model_id: str = "dinosiglip-384px-resize-naive+7b"
    vision_backbone_id: str = "dinosiglip-vit-so-384px"
    image_resize_strategy: str = "resize-naive"
    arch_specifier: str = "no-align+fused-gelu-mlp"


# === Section 4.3 :: Language Models ===


# Section 4.3A :: 📝 --> Base vs. Instruct-Tuned (Chat) LLMs
@dataclass
class Exp_7B_Llama2(Exp_7B_One_Stage):
    model_id: str = "llama2+7b"
    llm_backbone_id: str = "llama2-7b-pure"


@dataclass
class Exp_13B_Llama2(Exp_13B_One_Stage):
    model_id: str = "llama2+13b"
    llm_backbone_id: str = "llama2-13b-pure"


# ~ Additional LLM Backbones :: LLaMa-2 Chat, Mistral v0.1, Mistral v0.1 Instruct, Phi-2 ~
@dataclass
class Ext_Exp_7B_Llama2_Chat(Exp_7B_One_Stage):
    model_id: str = "llama2-chat+7b"
    llm_backbone_id: str = "llama2-7b-chat"


@dataclass
class Ext_Exp_13B_Llama2_Chat(Exp_13B_One_Stage):
    model_id: str = "llama2-chat+13b"
    llm_backbone_id: str = "llama2-13b-chat"


@dataclass
class Ext_Exp_7B_Mistral_V1(Exp_7B_One_Stage):
    model_id: str = "mistral-v0.1+7b"
    llm_backbone_id: str = "mistral-v0.1-7b-pure"


@dataclass
class Ext_Exp_7B_Mistral_Instruct_V1(Exp_7B_One_Stage):
    model_id: str = "mistral-instruct-v0.1+7b"
    llm_backbone_id: str = "mistral-v0.1-7b-instruct"


@dataclass
class Ext_Exp_3B_Phi_2(Exp_7B_One_Stage):
    model_id: str = "phi-2+3b"
    llm_backbone_id: str = "phi-2-3b"


# Section 4.3B :: ✌️ --> Co-training on Language-only Data
#   =>> Note :: Run with `--dataset.type "llava-multimodal" (multimodal data only / no co-training)
@dataclass
class Exp_7B_Vicuna_No_Cotraining(Exp_7B_One_Stage):
    model_id: str = "vicuna-no-cotraining+7b"


@dataclass
class Exp_7B_Llama2_No_Cotraining(Exp_7B_One_Stage):
    model_id: str = "llama2-no-cotraining+7b"
    llm_backbone_id: str = "llama2-7b-pure"


# === Section 4.4 :: Scaling Properties - Train Time & Data ===


# Section 4.4A :: ⏰ --> Scaling Train Time
@dataclass
class Exp_7B_1p25_Epochs(Exp_7B_One_Stage):
    model_id: str = "train-1.25-epochs+7b"
    finetune_max_steps: int = 6500


@dataclass
class Exp_7B_1p5_Epochs(Exp_7B_One_Stage):
    model_id: str = "train-1.5-epochs+7b"
    finetune_max_steps: int = 7800


@dataclass
class Exp_7B_2_Epochs(Exp_7B_One_Stage):
    model_id: str = "train-2-epochs+7b"
    finetune_epochs: int = 2


@dataclass
class Exp_7B_3_Epochs(Exp_7B_One_Stage):
    model_id: str = "train-3-epochs+7b"
    finetune_epochs: int = 3


# Section 4.4B :: 📚 --> Scaling Data
#   =>> Note :: Run with `--dataset.type "llava-lvis4v"`
@dataclass
class Exp_7B_LLaVa_LVIS4V(Exp_7B_One_Stage):
    model_id: str = "llava-lvis4v+7b"


#   =>> Note :: Run with `--dataset.type "llava-lrv"`
@dataclass
class Exp_7B_LLaVa_LRV(Exp_7B_One_Stage):
    model_id: str = "llava-lrv+7b"


#   =>> Note :: Run with `--dataset.type "llava-lvis4v-lrv"`
@dataclass
class Exp_7B_LLaVa_LVIS4V_LRV(Exp_7B_One_Stage):
    model_id: str = "llava-lvis4v-lrv+7b"


# === Section 5 :: Prisms ===


# Prism-CLIP
@dataclass
class Prism_7B_CLIP_Controlled(Exp_7B_One_Stage):
    model_id: str = "prism-clip-controlled+7b"
    vision_backbone_id: str = "clip-vit-l-336px"
    image_resize_strategy: str = "resize-naive"
    llm_backbone_id: str = "llama2-7b-pure"


@dataclass
class Prism_13B_CLIP_Controlled(Exp_13B_One_Stage):
    model_id: str = "prism-clip-controlled+13b"
    vision_backbone_id: str = "clip-vit-l-336px"
    image_resize_strategy: str = "resize-naive"
    llm_backbone_id: str = "llama2-13b-pure"


#   =>> Note :: Run with `--dataset.type "llava-lvis4v-lrv"`
@dataclass
class Prism_7B_CLIP(Exp_7B_One_Stage):
    model_id: str = "prism-clip+7b"
    vision_backbone_id: str = "clip-vit-l-336px"
    image_resize_strategy: str = "resize-naive"
    llm_backbone_id: str = "llama2-7b-pure"
    finetune_epochs: int = 2


#   =>> Note :: Run with `--dataset.type "llava-lvis4v-lrv"`
@dataclass
class Prism_13B_CLIP(Exp_13B_One_Stage):
    model_id: str = "prism-clip+13b"
    vision_backbone_id: str = "clip-vit-l-336px"
    image_resize_strategy: str = "resize-naive"
    llm_backbone_id: str = "llama2-13b-pure"
    finetune_epochs: int = 2


# Prism-SigLIP
@dataclass
class Prism_7B_SigLIP_Controlled(Exp_7B_One_Stage):
    model_id: str = "prism-siglip-controlled+7b"
    vision_backbone_id: str = "siglip-vit-so400m-384px"
    image_resize_strategy: str = "resize-naive"
    llm_backbone_id: str = "llama2-7b-pure"


@dataclass
class Prism_13B_SigLIP_Controlled(Exp_13B_One_Stage):
    model_id: str = "prism-siglip-controlled+13b"
    vision_backbone_id: str = "siglip-vit-so400m-384px"
    image_resize_strategy: str = "resize-naive"
    llm_backbone_id: str = "llama2-13b-pure"


#   =>> Note :: Run with `--dataset.type "llava-lvis4v-lrv"`
@dataclass
class Prism_7B_SigLIP(Exp_7B_One_Stage):
    model_id: str = "prism-siglip+7b"
    vision_backbone_id: str = "siglip-vit-so400m-384px"
    image_resize_strategy: str = "resize-naive"
    llm_backbone_id: str = "llama2-7b-pure"
    finetune_epochs: int = 2


#   =>> Note :: Run with `--dataset.type "llava-lvis4v-lrv"`
@dataclass
class Prism_13B_SigLIP(Exp_13B_One_Stage):
    model_id: str = "prism-siglip+13b"
    vision_backbone_id: str = "clip-vit-l-336px"
    image_resize_strategy: str = "resize-naive"
    llm_backbone_id: str = "llama2-13b-pure"
    finetune_epochs: int = 2


# Prism-DINOSigLIP
@dataclass
class Prism_7B_DINOSigLIP_Controlled(Exp_7B_One_Stage):
    model_id: str = "prism-dinosiglip-controlled+7b"
    vision_backbone_id: str = "dinosiglip-vit-so-384px"
    image_resize_strategy: str = "resize-naive"
    llm_backbone_id: str = "llama2-7b-pure"
    arch_specifier: str = "no-align+fused-gelu-mlp"


@dataclass
class Prism_13B_DINOSigLIP_Controlled(Exp_13B_One_Stage):
    model_id: str = "prism-dinosiglip-controlled+13b"
    vision_backbone_id: str = "dinosiglip-vit-so-384px"
    image_resize_strategy: str = "resize-naive"
    llm_backbone_id: str = "llama2-13b-pure"
    arch_specifier: str = "no-align+fused-gelu-mlp"


#   =>> Note :: Run with `--dataset.type "llava-lvis4v-lrv"`
@dataclass
class Prism_7B_DINOSigLIP(Exp_7B_One_Stage):
    model_id: str = "prism-dinosiglip+7b"
    vision_backbone_id: str = "dinosiglip-vit-so-384px"
    image_resize_strategy: str = "resize-naive"
    llm_backbone_id: str = "llama2-7b-pure"
    arch_specifier: str = "no-align+fused-gelu-mlp"
    finetune_epochs: int = 2


#   =>> Note :: Run with `--dataset.type "llava-lvis4v-lrv"`
@dataclass
class Prism_13B_DINOSigLIP(Exp_13B_One_Stage):
    model_id: str = "prism-dinosiglip+13b"
    vision_backbone_id: str = "dinosiglip-vit-so-384px"
    image_resize_strategy: str = "resize-naive"
    llm_backbone_id: str = "llama2-13b-pure"
    arch_specifier: str = "no-align+fused-gelu-mlp"
    finetune_epochs: int = 2


<<<<<<< HEAD
=======
# Use OpenLM as a Base LLM Backbone
@dataclass
class Openlm_LLaVa(ModelConfig):
    model_id: str = "openlm"
    arch_specifier: str = "no-align+fused-gelu-mlp"

    vision_backbone_id: str = "dinosiglip-vit-so-384px"
    llm_backbone_id: str = "openlm"

    image_resize_strategy: str = "letterbox"
    llm_max_length: int = 2048

    # Align Stage Optimization Parameters
    align_epochs: int = 1
    align_max_steps: Optional[int] = None
    align_global_batch_size: int = 256
    align_per_device_batch_size: int = 16

    align_learning_rate: float = 1e-3
    align_weight_decay: float = 0.0
    align_max_grad_norm: float = 1.0
    align_lr_scheduler_type: str = "linear-warmup+cosine-decay"
    align_warmup_ratio: float = 0.03
    align_beta1: float = 0.9
    align_beta2: float = 0.95

    align_train_strategy: str = "fsdp-shard-grad-op"

    # Finetune Stage Optimization Parameters
    finetune_epochs: int = 1
    finetune_max_steps: Optional[int] = None
    finetune_global_batch_size: int = 128
    finetune_per_device_batch_size: int = 16

    finetune_learning_rate: float = 2e-5
    finetune_weight_decay: float = 0.1
    finetune_max_grad_norm: float = 1.0
    finetune_lr_scheduler_type: str = "linear-warmup+cosine-decay"
    finetune_warmup_ratio: float = 0.03
    finetune_beta1: float = 0.9
    finetune_beta2: float = 0.95

    finetune_train_strategy: str = "fsdp-full-shard"


>>>>>>> 6f9b0366
# [Inference-Optimized] 224px Prisms
@dataclass
class Opt_7B_DINOSigLIP_ViT_SO_p14_224px_Resize_Naive(Exp_7B_One_Stage):
    model_id: str = "dinosiglip-224px-resize-naive+7b"
    vision_backbone_id: str = "dinosiglip-vit-so-224px"
    image_resize_strategy: str = "resize-naive"
    arch_specifier: str = "no-align+fused-gelu-mlp"


@dataclass
class Prism_7B_DINOSigLIP_224px_Controlled(Exp_7B_One_Stage):
    model_id: str = "prism-dinosiglip-224px-controlled+7b"
    vision_backbone_id: str = "dinosiglip-vit-so-224px"
    image_resize_strategy: str = "resize-naive"
    llm_backbone_id: str = "llama2-7b-pure"
    arch_specifier: str = "no-align+fused-gelu-mlp"


#   =>> Note :: Run with `--dataset.type "llava-lvis4v-lrv"`
@dataclass
class Prism_7B_DINOSigLIP_224px(Exp_7B_One_Stage):
    model_id: str = "prism-dinosiglip-224px+7b"
    vision_backbone_id: str = "dinosiglip-vit-so-224px"
    image_resize_strategy: str = "resize-naive"
    llm_backbone_id: str = "llama2-7b-pure"
    arch_specifier: str = "no-align+fused-gelu-mlp"
    finetune_epochs: int = 2


# === Define a Model Registry Enum for Reference & Validation ===
@unique
class ModelRegistry(Enum):
    # === LLaVa v1.5 Base Reproductions ===
    REPRODUCTION_7B = LLaVa_v15_Reproduction_7B
    REPRODUCTION_13B = LLaVa_v15_Reproduction_13B

    # === Section 4.1 :: Optimization Procedure ===
    EXP_ONE_STAGE_7B = Exp_7B_One_Stage
    EXP_ONE_STAGE_13B = Exp_13B_One_Stage

    EXP_FULL_FT_MULTI_STAGE = Exp_7B_Full_Finetune_Multi_Stage
    EXP_FULL_FT_ONE_STAGE = Exp_7B_Full_Finetune_One_Stage

    # === Section 4.2 :: Image Processing and Visual Representations ===
    EXP_IN1K_224PX = Exp_7B_IN1K_ViT_L_p16_224px
    EXP_DINOV2_224PX = Exp_7B_DINOv2_ViT_L_p14_224px
    EXP_CLIP_224PX = Exp_7B_CLIP_ViT_L_p14_224px
    EXP_SIGLIP_224PX = Exp_7B_SigLIP_ViT_SO_p14_224px

    EXP_CLIP_336PX_RESIZE_CROP = Exp_7B_CLIP_ViT_L_p14_336px_Resize_Crop
    EXP_CLIP_336PX_RESIZE_NAIVE = Exp_7B_CLIP_ViT_L_p14_336px_Resize_Naive
    EXP_SIGLIP_384PX_LETTERBOX = Exp_7B_SigLIP_ViT_SO_p14_384px_Letterbox
    EXP_SIGLIP_384PX_RESIZE_CROP = Exp_7B_SigLIP_ViT_SO_p14_384px_Resize_Crop
    EXP_SIGLIP_384PX_RESIZE_NAIVE = Exp_7B_SigLIP_ViT_SO_p14_384px_Resize_Naive

    EXP_DINOCLIP_336PX_LETTERBOX = Exp_7B_DINOCLIP_ViT_L_p14_336px_Letterbox
    EXP_DINOCLIP_336PX_RESIZE_NAIVE = Exp_7B_DINOCLIP_ViT_L_p14_336px_Resize_Naive
    EXP_DINOSIGLIP_384PX_LETTERBOX = Exp_7B_DINOSigLIP_ViT_L_p14_384px_Letterbox
    EXP_DINOSIGLIP_384PX_RESIZE_NAIVE = Exp_7B_DINOSigLIP_ViT_L_p14_384px_Resize_Naive

    # === Section 4.3 :: Language Models ===
    EXP_LLAMA2_7B = Exp_7B_Llama2
    EXP_LLAMA2_13B = Exp_13B_Llama2

    # ~ Additional LLM Backbone Experiments :: LLaMa-2 Chat, Mistral v0.1, Mistral v0.1 Instruct ~
    EXT_EXP_LLAMA2_CHAT_7B = Ext_Exp_7B_Llama2_Chat
    EXT_EXP_LLAMA2_CHAT_13B = Ext_Exp_13B_Llama2_Chat
    EXT_EXP_MISTRAL_V1_7B = Ext_Exp_7B_Mistral_V1
    EXT_EXP_MISTRAL_INSTRUCT_V1_7B = Ext_Exp_7B_Mistral_Instruct_V1
    EXT_EXP_PHI_2_3B = Ext_Exp_3B_Phi_2

    # Cotraining w/ Unimodal Data
    EXP_VICUNA_NO_COTRAINING_7B = Exp_7B_Vicuna_No_Cotraining
    EXP_LLAMA2_NO_COTRAINING_7B = Exp_7B_Llama2_No_Cotraining

    # === Section 4.4 :: Scaling Properties - Train Time & Data ===
    EXP_1P25_EPOCHS = Exp_7B_1p25_Epochs
    EXP_1P5_EPOCHS = Exp_7B_1p5_Epochs
    EXP_2_EPOCHS = Exp_7B_2_Epochs
    EXP_3_EPOCHS = Exp_7B_3_Epochs

    EXP_LLAVA_LVIS4V = Exp_7B_LLaVa_LVIS4V
    EXP_LLAVA_LRV = Exp_7B_LLaVa_LRV
    EXP_LLAVA_LVIS4V_LRV = Exp_7B_LLaVa_LVIS4V_LRV

    # === Section 5 :: Prisms ===
    PRISM_CLIP_CONTROLLED_7B = Prism_7B_CLIP_Controlled
    PRISM_CLIP_CONTROLLED_13B = Prism_13B_CLIP_Controlled
    PRISM_CLIP_7B = Prism_7B_CLIP
    PRISM_CLIP_13B = Prism_13B_CLIP

    PRISM_SIGLIP_CONTROLLED_7B = Prism_7B_SigLIP_Controlled
    PRISM_SIGLIP_CONTROLLED_13B = Prism_13B_SigLIP_Controlled
    PRISM_SIGLIP_7B = Prism_7B_SigLIP
    PRISM_SIGLIP_13B = Prism_13B_SigLIP

    PRISM_DINOSIGLIP_CONTROLLED_7B = Prism_7B_DINOSigLIP_Controlled
    PRISM_DINOSIGLIP_CONTROLLED_13B = Prism_13B_DINOSigLIP_Controlled
    PRISM_DINOSIGLIP_7B = Prism_7B_DINOSigLIP
    PRISM_DINOSIGLIP_13B = Prism_13B_DINOSigLIP

<<<<<<< HEAD
=======
    # === OpenLM as a Base LLM Backbone ===
    OPENLM_LLAVA = Openlm_LLaVa

>>>>>>> 6f9b0366
    # === Inference Optimized :: 224px Prisms ===
    OPT_DINOSIGLIP_224PX_RESIZE_NAIVE = Opt_7B_DINOSigLIP_ViT_SO_p14_224px_Resize_Naive
    PRISM_DINOSIGLIP_224PX_CONTROLLED_7B = Prism_7B_DINOSigLIP_224px_Controlled
    PRISM_DINOSIGLIP_224PX_7B = Prism_7B_DINOSigLIP_224px

    @property
    def model_id(self) -> str:
        return self.value.model_id


# Register Models in Choice Registry
for model_variant in ModelRegistry:
    ModelConfig.register_subclass(model_variant.model_id, model_variant.value)<|MERGE_RESOLUTION|>--- conflicted
+++ resolved
@@ -477,8 +477,6 @@
     finetune_epochs: int = 2
 
 
-<<<<<<< HEAD
-=======
 # Use OpenLM as a Base LLM Backbone
 @dataclass
 class Openlm_LLaVa(ModelConfig):
@@ -524,7 +522,6 @@
     finetune_train_strategy: str = "fsdp-full-shard"
 
 
->>>>>>> 6f9b0366
 # [Inference-Optimized] 224px Prisms
 @dataclass
 class Opt_7B_DINOSigLIP_ViT_SO_p14_224px_Resize_Naive(Exp_7B_One_Stage):
@@ -626,12 +623,9 @@
     PRISM_DINOSIGLIP_7B = Prism_7B_DINOSigLIP
     PRISM_DINOSIGLIP_13B = Prism_13B_DINOSigLIP
 
-<<<<<<< HEAD
-=======
     # === OpenLM as a Base LLM Backbone ===
     OPENLM_LLAVA = Openlm_LLaVa
 
->>>>>>> 6f9b0366
     # === Inference Optimized :: 224px Prisms ===
     OPT_DINOSIGLIP_224PX_RESIZE_NAIVE = Opt_7B_DINOSigLIP_ViT_SO_p14_224px_Resize_Naive
     PRISM_DINOSIGLIP_224PX_CONTROLLED_7B = Prism_7B_DINOSigLIP_224px_Controlled
