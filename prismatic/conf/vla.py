--- conflicted
+++ resolved
@@ -149,15 +149,6 @@
     learning_rate: float = 2e-5
 
 
-<<<<<<< HEAD
-# === [8 GPU] Fast Iteration =>> SigLIP 224px + DROID ===
-@dataclass
-class Exp_SigLIP_224px_DROID(Exp_LLaVa15_Bridge):
-    vla_id: str = "siglip-224px+mx-droid"
-    base_vlm: Union[str, Path] = "siglip-224px+7b"
-
-    data_mix: str = "droid"
-=======
 @dataclass
 class Exp_LR4E5_SigLIP_224px_Bridge(Exp_LLaVa15_Bridge):
     vla_id: str = "lr-4e5+siglip-224px+mx-bridge"
@@ -190,7 +181,15 @@
     per_device_batch_size: int = 32
 
     learning_rate: float = 2e-5
->>>>>>> 62686b6f
+
+
+# === [8 GPU] Fast Iteration =>> SigLIP 224px + DROID ===
+@dataclass
+class Exp_SigLIP_224px_DROID(Exp_LLaVa15_Bridge):
+    vla_id: str = "siglip-224px+mx-droid"
+    base_vlm: Union[str, Path] = "siglip-224px+7b"
+
+    data_mix: str = "droid"
 
 
 # === Define a VLA Registry Enum for Reference & Validation ===
@@ -216,6 +215,7 @@
     # [03/21] OXE Magic Soup Run
     SIGLIP_224PX_MX_OXE_MAGIC_SOUP = Exp_SigLIP_224px_OXE_Magic_Soup
 
+    # [03/28] DROID Experiments
     SIGLIP_224PX_MX_DROID = Exp_SigLIP_224px_DROID
 
     @property
