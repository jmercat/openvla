--- conflicted
+++ resolved
@@ -153,13 +153,10 @@
         self.tokenizer = AutoTokenizer.from_pretrained(
             hf_hub_path, model_max_length=self.llm_max_length, token=hf_token, padding_side="right"
         )
-<<<<<<< HEAD
-=======
 
         self.bos_exists = (
             self.tokenizer("Testing 123", add_special_tokens=True).input_ids[0] == self.tokenizer.bos_token_id
         ) and (self.tokenizer("Testing 123", add_special_tokens=False).input_ids[0] != self.tokenizer.bos_token_id)
->>>>>>> 6f9b0366
 
         # Validation =>> Our VLM logic currently operates under the assumption that the tokenization of a new input
         #                starts with a <BOS> token unless `add_special_tokens = False`; for these models, we empirically
