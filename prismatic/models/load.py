"""
load.py

Entry point for loading pretrained VLMs for inference; exposes functions for listing available models (with canonical
IDs, mappings to paper experiments, and short descriptions), as well as for loading models (from disk or HF Hub).
"""

import json
import os
from pathlib import Path
from typing import List, Optional, Union

from huggingface_hub import hf_hub_download

from prismatic.conf import ModelConfig
from prismatic.models.materialize import get_llm_backbone_and_tokenizer, get_vision_backbone_and_transform
from prismatic.models.registry import GLOBAL_REGISTRY, MODEL_REGISTRY
from prismatic.models.vlms import OpenVLA, PrismaticVLM
from prismatic.overwatch import initialize_overwatch
from prismatic.vla.action_tokenizer import ActionTokenizer

# Initialize Overwatch =>> Wraps `logging.Logger`
overwatch = initialize_overwatch(__name__)


# === HF Hub Repository ===
HF_HUB_REPO = "TRI-ML/prismatic-vlms"


# === Available Models ===
def available_models() -> List[str]:
    return list(MODEL_REGISTRY.keys())


def available_model_names() -> List[str]:
    return list(GLOBAL_REGISTRY.items())


def get_model_description(model_id_or_name: str) -> str:
    if model_id_or_name not in GLOBAL_REGISTRY:
        raise ValueError(f"Couldn't find `{model_id_or_name = }; check `prismatic.available_model_names()`")

    # Print Description & Return
    print(json.dumps(description := GLOBAL_REGISTRY[model_id_or_name]["description"], indent=2))

    return description


# === Load Pretrained Model ===
def load(
    model_id_or_path: Union[str, Path],
    hf_token: Optional[str] = None,
    cache_dir: Optional[Union[str, Path]] = None,
    load_for_training: bool = False,
) -> PrismaticVLM:
    """Loads a pretrained PrismaticVLM from either local disk or the HuggingFace Hub."""
    if os.path.isdir(model_id_or_path):
        overwatch.info(f"Loading from local path `{(run_dir := Path(model_id_or_path))}`")

        # Get paths for `config.json` and pretrained checkpoint
        config_json, checkpoint_pt = run_dir / "config.json", run_dir / "checkpoints" / "latest-checkpoint.pt"
        assert config_json.exists(), f"Missing `config.json` for `{run_dir = }`"
        assert checkpoint_pt.exists(), f"Missing checkpoint for `{run_dir = }`"
    else:
        if model_id_or_path not in GLOBAL_REGISTRY:
            raise ValueError(f"Couldn't find `{model_id_or_path = }; check `prismatic.available_model_names()`")

        overwatch.info(f"Downloading `{(model_id := GLOBAL_REGISTRY[model_id_or_path]['model_id'])} from HF Hub")
        with overwatch.local_zero_first():
            config_json = hf_hub_download(repo_id=HF_HUB_REPO, filename=f"{model_id}/config.json", cache_dir=cache_dir)
            checkpoint_pt = hf_hub_download(
                repo_id=HF_HUB_REPO, filename=f"{model_id}/checkpoints/latest-checkpoint.pt", cache_dir=cache_dir
            )

    # Load Model Config from `config.json`
    with open(config_json, "r") as f:
        model_cfg = json.load(f)["model"]

    # = Load Individual Components necessary for Instantiating a VLM =
    #   =>> Print Minimal Config
    overwatch.info(
        f"Found Config =>> Loading & Freezing [bold blue]{model_cfg['model_id']}[/] with:\n"
        f"             Vision Backbone =>> [bold]{model_cfg['vision_backbone_id']}[/]\n"
        f"             LLM Backbone    =>> [bold]{model_cfg['llm_backbone_id']}[/]\n"
        f"             Arch Specifier  =>> [bold]{model_cfg['arch_specifier']}[/]\n"
        f"             Checkpoint Path =>> [underline]`{checkpoint_pt}`[/]"
    )

    # Load Vision Backbone
    overwatch.info(f"Loading Vision Backbone [bold]{model_cfg['vision_backbone_id']}[/]")
    vision_backbone, image_transform = get_vision_backbone_and_transform(
        model_cfg["vision_backbone_id"],
        model_cfg["image_resize_strategy"],
    )

    # Load LLM Backbone --> note `inference_mode = True` by default when calling `load()`
    overwatch.info(f"Loading Pretrained LLM [bold]{model_cfg['llm_backbone_id']}[/] via HF Transformers")
    llm_backbone, tokenizer = get_llm_backbone_and_tokenizer(
        model_cfg["llm_backbone_id"],
        llm_max_length=model_cfg.get("llm_max_length", 2048),
        hf_token=hf_token,
        inference_mode=not load_for_training,
    )

    # Load VLM using `from_pretrained` (clobbers HF syntax... eventually should reconcile)
    overwatch.info(f"Loading VLM [bold blue]{model_cfg['model_id']}[/] from Checkpoint")
    vlm = PrismaticVLM.from_pretrained(
        checkpoint_pt,
        model_cfg["model_id"],
        vision_backbone,
        llm_backbone,
        arch_specifier=model_cfg["arch_specifier"],
        freeze_weights=not load_for_training,
    )

    return vlm


# === Load Pretrained VLA Model ===
def load_vla(
    model_path: Union[str, Path],
    hf_token: Optional[str] = None,
    cache_dir: Optional[Union[str, Path]] = None,
    load_for_training: bool = False,
) -> OpenVLA:
    """Loads a pretrained VLA model directly from checkpoint path."""
    overwatch.info(f"Loading from local checkpoint path `{model_path}`")

    # Assert that the checkpoint path looks like: `..../<RUN_ID>/checkpoints/<CHECKPOINT_DIR>`
    assert os.path.isfile(model_path)
    assert model_path[-3:] == ".pt" and model_path.split("/")[-2] == "checkpoints" and len(model_path.split("/")) >= 3
    run_dir = Path("/".join(model_path.split("/")[:-2]))  # `..../<RUN_ID>`

<<<<<<< HEAD
    # Get paths for `config.json` and pretrained checkpoint
    config_json, checkpoint_pt = run_dir / "config.json", model_path
    assert config_json.exists(), f"Missing `config.json` for `{run_dir = }`"
=======
    # Get paths for `config.json`, 'dataset_statistics.json' and pretrained checkpoint
    config_json = run_dir / "config.json"
    dataset_stats_json = run_dir / "dataset_statistics.json"
    checkpoint_pt = model_path
    assert config_json.exists(), f"Missing `config.json` for `{run_dir = }`"
    assert dataset_stats_json.exists(), f"Missing `dataset_statistics.json` for `{run_dir = }`"
>>>>>>> 0457739c

    # Load VLA Config from `config.json` and extract Model Config
    with open(config_json, "r") as f:
        vla_cfg = json.load(f)["vla"]
        model_cfg = ModelConfig.get_choice_class(vla_cfg["base_vlm"])()

<<<<<<< HEAD
    # = Load Individual Components necessary for Instantiating a VLA =
=======
    # Load dataset statistics for action de-normalization
    with open(dataset_stats_json, "r") as f:
        action_norm_stats = json.load(f)["action"]

    # = Load Individual Components necessary for Instantiating a VLM =
>>>>>>> 0457739c
    #   =>> Print Minimal Config
    overwatch.info(
        f"Found Config =>> Loading & Freezing [bold blue]{model_cfg.model_id}[/] with:\n"
        f"             Vision Backbone =>> [bold]{model_cfg.vision_backbone_id}[/]\n"
        f"             LLM Backbone    =>> [bold]{model_cfg.llm_backbone_id}[/]\n"
        f"             Arch Specifier  =>> [bold]{model_cfg.arch_specifier}[/]\n"
        f"             Checkpoint Path =>> [underline]`{checkpoint_pt}`[/]"
    )

    # Load Vision Backbone
    overwatch.info(f"Loading Vision Backbone [bold]{model_cfg.vision_backbone_id}[/]")
    vision_backbone, image_transform = get_vision_backbone_and_transform(
        model_cfg.vision_backbone_id,
        model_cfg.image_resize_strategy,
    )

    # Load LLM Backbone --> note `inference_mode = True` by default when calling `load()`
    overwatch.info(f"Loading Pretrained LLM [bold]{model_cfg.llm_backbone_id}[/] via HF Transformers")
    llm_backbone, tokenizer = get_llm_backbone_and_tokenizer(
        model_cfg.llm_backbone_id,
        llm_max_length=model_cfg.llm_max_length,
        hf_token=hf_token,
        inference_mode=not load_for_training,
    )

<<<<<<< HEAD
    # Load VLA using `from_pretrained` (clobbers HF syntax... eventually should reconcile)
    overwatch.info(f"Loading VLA [bold blue]{model_cfg.model_id}[/] from Checkpoint")
=======
    # Create action tokenizer
    action_tokenizer = ActionTokenizer(llm_backbone.get_tokenizer())

    # Load VLM using `from_pretrained` (clobbers HF syntax... eventually should reconcile)
    overwatch.info(f"Loading VLM [bold blue]{model_cfg.model_id}[/] from Checkpoint")
>>>>>>> 0457739c
    vla = OpenVLA.from_pretrained(
        checkpoint_pt,
        model_cfg.model_id,
        vision_backbone,
        llm_backbone,
        arch_specifier=model_cfg.arch_specifier,
        freeze_weights=not load_for_training,
<<<<<<< HEAD
=======
        action_norm_stats=action_norm_stats,
        action_tokenizer=action_tokenizer,
>>>>>>> 0457739c
    )

    return vla<|MERGE_RESOLUTION|>--- conflicted
+++ resolved
@@ -131,33 +131,23 @@
     assert model_path[-3:] == ".pt" and model_path.split("/")[-2] == "checkpoints" and len(model_path.split("/")) >= 3
     run_dir = Path("/".join(model_path.split("/")[:-2]))  # `..../<RUN_ID>`
 
-<<<<<<< HEAD
-    # Get paths for `config.json` and pretrained checkpoint
-    config_json, checkpoint_pt = run_dir / "config.json", model_path
-    assert config_json.exists(), f"Missing `config.json` for `{run_dir = }`"
-=======
     # Get paths for `config.json`, 'dataset_statistics.json' and pretrained checkpoint
     config_json = run_dir / "config.json"
     dataset_stats_json = run_dir / "dataset_statistics.json"
     checkpoint_pt = model_path
     assert config_json.exists(), f"Missing `config.json` for `{run_dir = }`"
     assert dataset_stats_json.exists(), f"Missing `dataset_statistics.json` for `{run_dir = }`"
->>>>>>> 0457739c
 
     # Load VLA Config from `config.json` and extract Model Config
     with open(config_json, "r") as f:
         vla_cfg = json.load(f)["vla"]
         model_cfg = ModelConfig.get_choice_class(vla_cfg["base_vlm"])()
 
-<<<<<<< HEAD
-    # = Load Individual Components necessary for Instantiating a VLA =
-=======
     # Load dataset statistics for action de-normalization
     with open(dataset_stats_json, "r") as f:
         action_norm_stats = json.load(f)["action"]
 
     # = Load Individual Components necessary for Instantiating a VLM =
->>>>>>> 0457739c
     #   =>> Print Minimal Config
     overwatch.info(
         f"Found Config =>> Loading & Freezing [bold blue]{model_cfg.model_id}[/] with:\n"
@@ -183,16 +173,11 @@
         inference_mode=not load_for_training,
     )
 
-<<<<<<< HEAD
-    # Load VLA using `from_pretrained` (clobbers HF syntax... eventually should reconcile)
-    overwatch.info(f"Loading VLA [bold blue]{model_cfg.model_id}[/] from Checkpoint")
-=======
     # Create action tokenizer
     action_tokenizer = ActionTokenizer(llm_backbone.get_tokenizer())
 
     # Load VLM using `from_pretrained` (clobbers HF syntax... eventually should reconcile)
     overwatch.info(f"Loading VLM [bold blue]{model_cfg.model_id}[/] from Checkpoint")
->>>>>>> 0457739c
     vla = OpenVLA.from_pretrained(
         checkpoint_pt,
         model_cfg.model_id,
@@ -200,11 +185,8 @@
         llm_backbone,
         arch_specifier=model_cfg.arch_specifier,
         freeze_weights=not load_for_training,
-<<<<<<< HEAD
-=======
         action_norm_stats=action_norm_stats,
         action_tokenizer=action_tokenizer,
->>>>>>> 0457739c
     )
 
     return vla