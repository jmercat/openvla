--- conflicted
+++ resolved
@@ -9,11 +9,7 @@
 
 from transformers import PreTrainedTokenizerBase
 
-<<<<<<< HEAD
-from prismatic.models.backbones.llm import LLaMa2LLMBackbone, LLMBackbone, MistralLLMBackbone, PhiLLMBackbone
-=======
 from prismatic.models.backbones.llm import LLaMa2LLMBackbone, LLMBackbone, OpenlmLLMBackbone, MistralLLMBackbone, PhiLLMBackbone
->>>>>>> 6f9b0366
 from prismatic.models.backbones.vision import (
     CLIPViTBackbone,
     DinoCLIPViTBackbone,
@@ -68,12 +64,9 @@
     "vicuna-v15-7b": {"cls": LLaMa2LLMBackbone, "kwargs": {}},
     "vicuna-v15-13b": {"cls": LLaMa2LLMBackbone, "kwargs": {}},
 
-<<<<<<< HEAD
-=======
     # === OpenLM Backbones ===
     "openlm": {"cls": OpenlmLLMBackbone, "kwargs": {}},
-    
->>>>>>> 6f9b0366
+
     # === Mistral v0.1 Backbones ===
     "mistral-v0.1-7b-pure": {"cls": MistralLLMBackbone, "kwargs": {}},
     "mistral-v0.1-7b-instruct": {"cls": MistralLLMBackbone, "kwargs": {}},
