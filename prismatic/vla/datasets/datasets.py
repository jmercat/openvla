--- conflicted
+++ resolved
@@ -100,30 +100,10 @@
         )
         rlds_config = dict(
             traj_transform_kwargs=dict(
-<<<<<<< HEAD
-                window_size=1,                                  # If we wanted to feed / predict more than one step
-                future_action_window_size=0,                    # For action chunking
-                skip_unlabeled=True,                            # Skip trajectories without language labels
-=======
                 window_size=1,                                      # If we wanted to feed / predict more than one step
                 future_action_window_size=action_chunk_length - 1,  # For action chunking
                 skip_unlabeled=True,                                # Skip trajectories without language labels
-                # image_augment_kwargs=dict(
-                #     random_resized_crop=dict(scale=[0.8, 1.0], ratio=[0.9, 1.1]),
-                #     random_brightness=[0.2],
-                #     random_contrast=[0.8, 1.2],
-                #     random_saturation=[0.8, 1.2],
-                #     random_hue=[0.1],
-                #     augment_order=[
-                #         "random_resized_crop",
-                #         "random_brightness",
-                #         "random_contrast",
-                #         "random_saturation",
-                #         "random_hue",
-                #     ],
-                # ),
->>>>>>> 070d59dd
-                goal_relabeling_strategy="uniform",             # Goals are currently unused
+                goal_relabeling_strategy="uniform",                 # Goals are currently unused
             ),
             frame_transform_kwargs=dict(
                 resize_size=resize_resolution,
