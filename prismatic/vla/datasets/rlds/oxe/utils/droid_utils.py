"""Episode transforms for DROID dataset."""

from typing import Any, Dict

import tensorflow as tf
import tensorflow_graphics.geometry.transformation as tfg


def rmat_to_euler(rot_mat):
    return tfg.euler.from_rotation_matrix(rot_mat)


def euler_to_rmat(euler):
    return tfg.rotation_matrix_3d.from_euler(euler)


def invert_rmat(rot_mat):
    return tfg.rotation_matrix_3d.inverse(rot_mat)


def rotmat_to_rot6d(mat):
    """
    Converts rotation matrix to R6 rotation representation (first two rows in rotation matrix).
    Args:
        mat: rotation matrix

    Returns: 6d vector (first two rows of rotation matrix)

    """
    r6 = mat[..., :2, :]
    r6_0, r6_1 = r6[..., 0, :], r6[..., 1, :]
    r6_flat = tf.concat([r6_0, r6_1], axis=-1)
    return r6_flat


def velocity_act_to_wrist_frame(velocity, wrist_in_robot_frame):
    """
    Translates velocity actions (translation + rotation) from base frame of the robot to wrist frame.
    Args:
        velocity: 6d velocity action (3 x translation, 3 x rotation)
        wrist_in_robot_frame: 6d pose of the end-effector in robot base frame

    Returns: 9d velocity action in robot wrist frame (3 x translation, 6 x rotation as R6)

    """
    R_frame = euler_to_rmat(wrist_in_robot_frame[:, 3:6])
    R_frame_inv = invert_rmat(R_frame)

    # world to wrist: dT_pi = R^-1 dT_rbt
    vel_t = (R_frame_inv @ velocity[:, :3][..., None])[..., 0]

    # world to wrist: dR_pi = R^-1 dR_rbt R
    dR = euler_to_rmat(velocity[:, 3:6])
    dR = R_frame_inv @ (dR @ R_frame)
    dR_r6 = rotmat_to_rot6d(dR)
    return tf.concat([vel_t, dR_r6], axis=-1)


def rand_swap_exterior_images(img1, img2):
<<<<<<< HEAD
=======
    """
    Randomly swaps the two exterior images (for training with single exterior input).
    """
>>>>>>> 5eac96db
    return tf.cond(tf.random.uniform(shape=[]) > 0.5, lambda: (img1, img2), lambda: (img2, img1))


def droid_baseact_transform(trajectory: Dict[str, Any]) -> Dict[str, Any]:
    """
    DROID dataset transformation for actions expressed in *base* frame of the robot.
    """
    dt = trajectory["action_dict"]["cartesian_velocity"][:, :3]
    dR = rotmat_to_rot6d(euler_to_rmat(trajectory["action_dict"]["cartesian_velocity"][:, 3:6]))
    trajectory["action"] = tf.concat(
        (
            dt,
            dR,
            trajectory["action_dict"]["gripper_position"],
        ),
        axis=-1,
    )
    trajectory["observation"]["exterior_image_1_left"], trajectory["observation"]["exterior_image_2_left"] = (
        rand_swap_exterior_images(
            trajectory["observation"]["exterior_image_1_left"],
            trajectory["observation"]["exterior_image_2_left"],
        )
    )
    trajectory["observation"]["proprio"] = tf.concat(
        (
            trajectory["observation"]["cartesian_position"],
            trajectory["observation"]["gripper_position"],
        ),
        axis=-1,
    )
    return trajectory


def droid_wristact_transform(trajectory: Dict[str, Any]) -> Dict[str, Any]:
<<<<<<< HEAD
    # every input feature is batched, ie has leading batch dimension
    wrist_act = change_velocity_act_frame(
=======
    """
    DROID dataset transformation for actions expressed in *wrist* frame of the robot.
    """
    wrist_act = velocity_act_to_wrist_frame(
>>>>>>> 5eac96db
        trajectory["action_dict"]["cartesian_velocity"], trajectory["observation"]["cartesian_position"]
    )
    trajectory["action"] = tf.concat(
        (
            wrist_act,
            trajectory["action_dict"]["gripper_position"],
        ),
        axis=-1,
    )
    trajectory["observation"]["exterior_image_1_left"], trajectory["observation"]["exterior_image_2_left"] = (
        rand_swap_exterior_images(
            trajectory["observation"]["exterior_image_1_left"],
            trajectory["observation"]["exterior_image_2_left"],
        )
    )
    trajectory["observation"]["proprio"] = tf.concat(
        (
            trajectory["observation"]["cartesian_position"],
            trajectory["observation"]["gripper_position"],
        ),
        axis=-1,
    )
    return trajectory<|MERGE_RESOLUTION|>--- conflicted
+++ resolved
@@ -57,12 +57,9 @@
 
 
 def rand_swap_exterior_images(img1, img2):
-<<<<<<< HEAD
-=======
     """
     Randomly swaps the two exterior images (for training with single exterior input).
     """
->>>>>>> 5eac96db
     return tf.cond(tf.random.uniform(shape=[]) > 0.5, lambda: (img1, img2), lambda: (img2, img1))
 
 
@@ -97,15 +94,10 @@
 
 
 def droid_wristact_transform(trajectory: Dict[str, Any]) -> Dict[str, Any]:
-<<<<<<< HEAD
-    # every input feature is batched, ie has leading batch dimension
-    wrist_act = change_velocity_act_frame(
-=======
     """
     DROID dataset transformation for actions expressed in *wrist* frame of the robot.
     """
     wrist_act = velocity_act_to_wrist_frame(
->>>>>>> 5eac96db
         trajectory["action_dict"]["cartesian_velocity"], trajectory["observation"]["cartesian_position"]
     )
     trajectory["action"] = tf.concat(
